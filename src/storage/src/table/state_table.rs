--- conflicted
+++ resolved
@@ -195,26 +195,6 @@
 
 /// Iterator functions.
 impl<S: StateStore> StateTable<S> {
-<<<<<<< HEAD
-=======
-    async fn iter_with_encoded_key_range<'a, R>(
-        &'a self,
-        encoded_key_range: R,
-        epoch: u64,
-    ) -> StorageResult<RowStream<'a, S>>
-    where
-        R: RangeBounds<Vec<u8>> + Send + Clone + 'a,
-    {
-        let storage_table_iter = self
-            .storage_table
-            .streaming_iter_with_encoded_key_range(encoded_key_range.clone(), epoch)
-            .await?;
-        let mem_table_iter = self.mem_table.iter(encoded_key_range);
-
-        Ok(StateTableRowIter::new(mem_table_iter, storage_table_iter).into_stream())
-    }
-
->>>>>>> 70a281a9
     /// This function scans rows from the relational table.
     pub async fn iter(&self, epoch: u64) -> StorageResult<RowStream<'_, S>> {
         self.iter_with_pk_prefix(Row::empty(), epoch).await
@@ -226,8 +206,8 @@
         pk_prefix: &'a Row,
         epoch: u64,
     ) -> StorageResult<RowStream<'a, S>> {
-        let cell_based_table_iter = self
-            .cell_based_table
+        let storage_table_iter = self
+            .storage_table
             .streaming_iter_with_pk_bounds(epoch, pk_prefix, ..)
             .await?;
 
@@ -239,7 +219,7 @@
             self.mem_table.iter(encoded_key_range)
         };
 
-        Ok(StateTableRowIter::new(mem_table_iter, cell_based_table_iter).into_stream())
+        Ok(StateTableRowIter::new(mem_table_iter, storage_table_iter).into_stream())
     }
 }
 
