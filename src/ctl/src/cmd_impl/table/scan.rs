--- conflicted
+++ resolved
@@ -47,19 +47,13 @@
             .iter()
             .map(|x| x.column_desc.clone())
             .collect(),
-<<<<<<< HEAD
         table
             .order_keys()
             .iter()
             .map(|x| x.direct.to_order())
             .collect(),
-        Some(table.pks.clone()),
-        table.distribution_keys().to_vec(),
-=======
-        table.order_desc().iter().map(|x| x.order).collect(),
         table.pks.clone(), // FIXME: should use order keys
         Distribution::all_vnodes(table.distribution_keys().to_vec()), // scan all vnodes
->>>>>>> d61a20d6
     )
 }
 
