--- conflicted
+++ resolved
@@ -251,6 +251,7 @@
 
             Mutation::AddOutput(adds) => {
                 let mut adds: HashMap<DispatcherId, Vec<ActorInfo>> = adds
+                    .map
                     .iter()
                     .filter_map(|(&(actor_id, dispatcher_id), outputs)| {
                         if actor_id == self.actor_id {
@@ -262,14 +263,8 @@
                     .collect();
 
                 for dispatcher in &mut self.dispatchers {
-<<<<<<< HEAD
                     if let Some(downstream_actor_infos) =
                         adds.remove(&(dispatcher.get_dispatcher_id()))
-=======
-                    if let Some(downstream_actor_infos) = adds
-                        .map
-                        .get(&(self.actor_id, dispatcher.get_dispatcher_id()))
->>>>>>> 4f0ef581
                     {
                         let mut outputs_to_add = Vec::with_capacity(downstream_actor_infos.len());
                         for downstream_actor_info in downstream_actor_infos {
