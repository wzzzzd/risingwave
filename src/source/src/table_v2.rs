--- conflicted
+++ resolved
@@ -127,15 +127,7 @@
 
 #[async_trait]
 impl StreamSourceReader for TableV2StreamReader {
-<<<<<<< HEAD
-    async fn open(&mut self) -> Result<()> {
-        Ok(())
-    }
-
     async fn next(&mut self) -> Result<(StreamChunk, HashMap<String, String>)> {
-=======
-    async fn next(&mut self) -> Result<StreamChunk> {
->>>>>>> 3b06cfdd
         let (chunk, notifier) = self
             .rx
             .recv()
